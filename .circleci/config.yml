--- conflicted
+++ resolved
@@ -20,15 +20,10 @@
             eval "$(pyenv virtualenv-init -)"
             pyenv install 3.7.4
             pyenv global system 3.7.4
-<<<<<<< HEAD
-            pipenv install
-            pipenv run pip install pyspark>=2.4.2
-            pipenv run pip install mypy pyspark-stubs>=2.4.0
-=======
             pipenv --python 3.7 install
             pipenv run pip install pyspark>=3.0.0 
+            pipenv run pip install mypy pyspark-stubs>=3.0.0
             pipenv run pip install flake8==3.5.0 pypandoc==1.3.3
->>>>>>> 819bcd56
       - run:
           name: Run Scala/Java and Python tests
           command: |
